--- conflicted
+++ resolved
@@ -13,13 +13,8 @@
 
 # Introduction
 
-<<<<<<< HEAD
-Imagine you need to use a fixed numeric value in your code, let's say 20000. It is what we call a *literal constant*, that is a value that will always remain the exact same in your code. 
+Imagine you need to use a fixed numeric value in your code, let's say 20000. It is what we call a *literal constant*, that is a value that will always remain the exact same in your code.  
 Now imagine you need to use that value more than once. Sooner or later you will read your code and you will not remember what 20000 was, it will happen for sure. But what if you assign the value to an immutable variable with a [meaningful name](https://en.wikipedia.org/wiki/Self-documenting_code)? Let's say something like this:
-=======
-Imagine you need to use a fixed numeric value in your code, let's say 20000. It's what we call a *literal constant*, that is a value that will always remain the exact same in your code. 
-Now imagine you need to use that value more than once. Sooner or later you will read your code and not remember what 20000 was, it will happen for sure. But what if you assign the value to an immutable variable with a [meaningful name](https://en.wikipedia.org/wiki/Self-documenting_code)? Let's say something like this
->>>>>>> a57520fc
 
 ```
 MAXIMUM_MIDICHLORIAN_COUNT = 20000 
